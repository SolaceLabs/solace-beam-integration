--- conflicted
+++ resolved
@@ -22,24 +22,6 @@
     private static final long serialVersionUID = 42L;
     private static final Logger LOG = LoggerFactory.getLogger(SolaceCheckpointMark.class);
 
-<<<<<<< HEAD
-  @Nullable private transient UnboundedSolaceReader reader;
-  private String clientName;
-  private BytesXMLMessage message;
-
-
-  public SolaceCheckpointMark(UnboundedSolaceReader reader, String clientName, BytesXMLMessage message) {
-    this.reader = reader;
-    this.clientName = clientName;
-    this.message = message;
-  }
-
-
-  @Override
-  public void finalizeCheckpoint() throws IOException {
-    if (reader != null) {
-      reader.ackMessages(message);
-=======
     @Nullable private transient UnboundedSolaceReader reader;
     private String clientName;
     private transient BlockingQueue<UnboundedSolaceReader.Message> ackQueue;
@@ -81,7 +63,6 @@
                 throw new IOException(e);
             }
         }
->>>>>>> 26918c9f
     }
 
     @Override
